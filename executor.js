const { exec, spawn } = require('child_process');
const path = require('path');
const fs = require('fs').promises;
const { v4: uuidv4 } = require('uuid');

/**
 * Ensures the datasets repo is cloned or updated in the unique directory.
 * @param {string} uniqueDir - The temp directory where datasets should be cloned.
 */
async function ensureDatasetsRepo(uniqueDir) {
  const datasetsPath = path.join(uniqueDir, 'datasets');
  const repoUrl = 'https://github.com/codewit-us/datasets.git';

  try {
    await fs.access(datasetsPath);
    console.log('Datasets folder exists. Pulling latest changes...');
    await runShellCommand('git pull', { cwd: datasetsPath });
  } catch (err) {
    console.log('Datasets folder does not exist. Cloning repo...');
    await runShellCommand(`git clone ${repoUrl} datasets`, { cwd: uniqueDir });
  }
}

/**
 * Runs a shell command in a specific directory.
 * @param {string} command - The command to run.
 * @param {object} options - Options for the child process (e.g., cwd).
 */
function runShellCommand(command, options = {}) {
  return new Promise((resolve, reject) => {
    const process = exec(command, options, (error, stdout, stderr) => {
      if (error) {
        console.error(`Shell command error: ${stderr}`);
        return reject(new Error(stderr));
      }
      console.log(`Shell command output: ${stdout}`);
      resolve(stdout);
    });
  });
}

/**
 * Extracts the public class name from Java code.
 * @param {string} javaCode - The Java source code.
 * @returns {string} - The name of the public class.
 * @throws {Error} - If no public class is found.
 */
function extractClassName(javaCode) {
  const classNameMatch = javaCode.match(/public\s+class\s+(\w+)/);
  if (classNameMatch) {
    console.log(`Found class name: ${classNameMatch[1]}`);
    return classNameMatch[1];
  }
  console.error('No public class found in Java code.');
  throw new Error('Invalid Java code: public class not found.');
}

/**
 * Creates a unique temporary directory.
 * @returns {Promise<string>} - The path to the unique directory.
 */
async function createUniqueDirectory() {
  const tempDir = path.resolve('./temp');
  const uniqueDir = path.join(tempDir, uuidv4());
  await fs.mkdir(uniqueDir, { recursive: true });
  return uniqueDir;
}

/**
 * Configures the execution settings based on language.
 * @param {string} language - The programming language.
 * @param {string} code - The source code.
 * @param {string} uniqueDir - The directory for temporary files.
 * @returns {object|null} - The configuration object or null if language unsupported.
 */
function configureExecution(language, code, uniqueDir) {
  let config = {
    extension: '',
    compileCommand: '',
    runCommand: '',
    runArgs: [],
    className: '',
  };

  switch (language.toLowerCase()) {
    case 'python':
      config.extension = '.py';
      config.runCommand = 'python3';
      config.runArgs = [path.join(uniqueDir, `program${config.extension}`)];
      break;

    case 'cpp':
      config.extension = '.cpp';
      config.compileCommand = 'g++';
      config.runCommand = path.join(uniqueDir, 'program');
      config.runArgs = [];
      break;

    case 'java':
      try {
        config.className = extractClassName(code);
      } catch (err) {
        throw new Error(err.message);
      }
      config.extension = '.java';
      config.compileCommand = 'javac';
      config.runCommand = 'java';
      config.runArgs = ['-cp', uniqueDir, config.className];
      break;

    default:
      console.error(`Unsupported language: ${language}`);
      return null;
  }
  return config;
}

/**
 * Writes the provided code to a file.
 * @param {string} uniqueDir - The directory to write the file.
 * @param {string} extension - The file extension.
 * @param {string} code - The source code.
 * @param {string|null} className - Optional class name for Java.
 * @returns {Promise<string>} - The path to the written file.
 */
async function writeCodeToFile(uniqueDir, extension, code, className = null) {
  let fileName = className ? `${className}${extension}` : `program${extension}`;
  const filePath = path.join(uniqueDir, fileName);
  await fs.writeFile(filePath, code);
  return filePath;
}

async function compilationHandler(config, uniqueDir) {
  if (config.compileCommand === 'g++') {
    await compileCode(
      config.compileCommand,
      ['-o', path.join(uniqueDir, 'program'), path.join(uniqueDir, 'program.cpp')],
      uniqueDir
    );
  } else if (config.compileCommand === 'javac') {
    const javaFilePath = path.join(uniqueDir, `${config.className}.java`);
    await compileCode(
      config.compileCommand,
      ['-d', uniqueDir, javaFilePath],
      uniqueDir
    );
  }
}

/**
 * Generates a C++ test runner using CxxTest.
 * @param {string} uniqueDir - The temporary directory.
 */
async function generateCppTestRunner(uniqueDir) {
  const testHeaderPath = path.join(uniqueDir, 'test_program.h');
  const runnerCppPath = path.join(uniqueDir, 'runner.cpp');
  const runnerExecutablePath = path.join(uniqueDir, 'runner');
  const mainCppPath = path.join(uniqueDir, 'program.cpp');

  await compileCode('cxxtestgen', ['--error-printer', '-o', runnerCppPath, testHeaderPath], uniqueDir);
  await compileCode('g++', ['-o', runnerExecutablePath, runnerCppPath, mainCppPath], uniqueDir);
}

<<<<<<< HEAD
=======

>>>>>>> a4dff10b
function extractFunctionDeclarations(cppCode) {
  // Regular expression to match typical C++ function signatures
  const regex = /\b(?:int|bool|void|float|double|string|char)\s+[a-zA-Z_][a-zA-Z0-9_]*\s*\([^)]*\)\s*(?=\{)/g;
  
  const matches = cppCode.match(regex);
  if (!matches) return '';

  // Turn function definitions into declarations by adding semicolons
  return matches.map(fn => fn.trim() + ';').join('\n');
}

<<<<<<< HEAD
=======
/**
 * Sets up the testing environment based on language.
 * @param {string} language - The programming language.
 * @param {string} uniqueDir - The temporary directory.
 * @param {string} className - The class name for Java.
 * @param {string} testCode - The test code.
 */
>>>>>>> a4dff10b
async function handleTestSetup(language, uniqueDir, className, testCode) {
  switch (language.toLowerCase()) {
    case 'python':
      try {
        await fs.writeFile(path.join(uniqueDir, 'test_program.py'), testCode);
      } catch (error) {
        console.error('Failed to write Python test code.');
        throw new Error(`Compilation failed: ${error.message}`);
      }
      break;

    case 'cpp':
      const programCppPath = path.join(uniqueDir, 'program.cpp');
      const studentCode = await fs.readFile(programCppPath, 'utf-8');

      const declarations = extractFunctionDeclarations(studentCode);

      const finalTestCode = `
${declarations}

${testCode}
      `.trim();

      await fs.writeFile(path.join(uniqueDir, 'test_program.h'), finalTestCode);
      await generateCppTestRunner(uniqueDir);
      break;

    case 'java':
      const testClassName = extractClassName(testCode);
      await fs.writeFile(path.join(uniqueDir, `${testClassName}.java`), testCode);
      const runnerTemplate = await fs.readFile(
        path.join(__dirname, 'TestRunner.java'),
        'utf-8'
      );
      const runnerFinalCode = runnerTemplate.replace(/MainTest/g, testClassName);
      await fs.writeFile(path.join(uniqueDir, 'TestRunner.java'), runnerFinalCode);
      
      const testRunnerPath = path.join(uniqueDir, 'TestRunner.java');
      try {
        await compileCode(
          'javac',
          [
            '-cp',
            path.join(__dirname, 'lib', 'junit-4.13.2.jar') +
              path.delimiter +
              path.join(__dirname, 'lib', 'hamcrest-core-1.3.jar') +
              path.delimiter +
              uniqueDir,
            path.join(uniqueDir, `${className}.java`),
            path.join(uniqueDir, `${testClassName}.java`),
            testRunnerPath,
          ],
          uniqueDir
        );
      } catch (error) {
        console.error('Failed to compile Java test classes.');
        throw new Error(`Compilation failed: ${error.message}`);
      }
      break;
  }
}

/**
 * Parses pytest output to extract test results.
 * @param {string} output - The output from pytest.
 * @returns {object} - The test summary.
 */
function parsePytestOutput(output, stdout = '', stderr = '') {
  let total_tests = 0;
  let passed_tests = 0;
  let failed_tests = 0;
  let failures = [];

  const match = output.match(/(\d+) passed, (\d+) failed/);
  if (match) {
    passed_tests = parseInt(match[1]);
    failed_tests = parseInt(match[2]);
    total_tests = passed_tests + failed_tests;
  } else {
    const singlePassMatch = output.match(/(\d+) passed/);
    if (singlePassMatch) {
      passed_tests = parseInt(singlePassMatch[1]);
      total_tests = passed_tests;
    }
    const singleFailMatch = output.match(/(\d+) failed/);
    if (singleFailMatch) {
      failed_tests = parseInt(singleFailMatch[1]);
      total_tests += failed_tests;
    }
  }

  
  const failureBlocks = output.split(/={10,} FAILURES ={10,}/)[1]?.split(/={10,}/)[0] || '';

  const matches = [...failureBlocks.matchAll(
    /_{5,}\s*(.*?)\s*_{5,}[\s\S]*?>\s*assert\s+(.*?)\s*?\nE\s+assert\s+(.*?)\s*?(?:\nE\s+\+\s+where\s+(.*?)\s+=)?/g
  )];
  
  matches.forEach((match, index) => {
    const test_case = match[1]?.trim() || `Test ${index + 1}`;
    const assertionLine = match[2]?.trim();
    const failedExpr = match[3]?.trim();
    const evaluated = match[4]?.trim() || '';
  
    failures.push({
      test_case,
      expected: failedExpr.split('==')[1]?.trim() || '',
      received: evaluated || failedExpr.split('==')[0]?.trim(),
      error_message: `Assertion failed: ${assertionLine}`,
      rawout: `${stdout}\n${stderr}`
    });
  });

  return {
    tests_run: total_tests,
    passed: passed_tests,
    failed: failed_tests,
    failure_details: failures,
  };
}

function parseCppTestOutput(output, stdout = '', stderr = '') {
  output = output.toString();
  let total_tests = 0;
  let passed_tests = 0;
  let failed_tests = 0;
  let failures = [];

  const totalMatch = output.match(/Running cxxtest tests \((\d+) tests?\)/);
  if (totalMatch) {
      total_tests = parseInt(totalMatch[1]);
  }

  const failedMatch = output.match(/Failed (\d+) and Skipped \d+ of (\d+) tests/);
  if (failedMatch) {
      failed_tests = parseInt(failedMatch[1]);
      total_tests = parseInt(failedMatch[2]);
  }

  passed_tests = total_tests - failed_tests;

  const failureMatches = [...output.matchAll(/Error: Expected \((.*?)\), found \((.*?)\)/g)];
  failureMatches.forEach((match, index) => {
    const expectedExpr = match[1].split("==")[1]?.trim() || match[1].trim();
    const receivedValue = match[2].split("!=")[0]?.trim() || match[2].trim();

    failures.push({
      test_case: `Test ${index + 1}`,
      expected: expectedExpr,
      received: receivedValue,
      error_message: "AssertionError: Output did not match expected result",
      rawout: `${stdout}\n${stderr}`,
      stderr,
    });
  });

  return {
    tests_run: total_tests,
    passed: passed_tests,
    failed: failed_tests,
    failure_details: failures,
  };
}

/**
 * Executes the code (and tests, if provided) based on language.
 * @param {string} language - The programming language.
 * @param {string} code - The source code.
 * @param {string} stdin - Input for the program.
 * @param {string} expectedOutput - The expected output.
 * @param {boolean} [runTests=false] - Whether to run tests.
 * @param {string} [testCode=''] - The test code.
 * @returns {Promise<object>} - The execution result.
 */
async function executeCode(language, code, stdin, expectedOutput, runTests = false, testCode = '') {
<<<<<<< HEAD
  const uniqueDir = await createUniqueDirectory();
  await ensureDatasetsRepo(uniqueDir);
  const executionConfig = configureExecution(language, code, uniqueDir);

=======
>>>>>>> a4dff10b
  let response = {
    state: 'execution_error',
    tests_run: 0,
    passed: 0,
    failed: 0,
    failure_details: [],
    compilation_error: '',
    runtime_error: '',
    execution_time_exceeded: false,
    memory_exceeded: false,
  };
  
  if (language.toLowerCase() === 'cpp' && process.env.ENABLE_CPP !== 'true') {
    console.log('C++ execution is disabled.');
    response.state = 'execution_blocked';
    response.runtime_error = 'C++ execution is disabled';
    return response;
  }
  const uniqueDir = await createUniqueDirectory();
  const executionConfig = configureExecution(language, code, uniqueDir);

  try {
    const sourceFilePath = await writeCodeToFile(
      uniqueDir,
      executionConfig.extension,
      code,
      executionConfig.className
    );

    if (!runTests) {
      try {
        await compilationHandler(executionConfig, uniqueDir);
      } catch (compilationError) {
        console.error('Compilation failed:', compilationError.message);
        response.state = 'compile_error';
        response.compilation_error = compilationError.message;
        return response;
      }
    }

    if (runTests && testCode) {
      try {
        await handleTestSetup(language, uniqueDir, executionConfig.className, testCode);
      } catch (compilationError) {
        console.error('Test setup or compilation failed:', compilationError.message);
        response.state = 'compile_error';
        response.compilation_error = compilationError.message;
        return response;
      }
    }

    let output;
    if (runTests && testCode) {
      if (language.toLowerCase() === 'python') {
        executionConfig.runCommand = 'pytest';
        executionConfig.runArgs = [path.join(uniqueDir, 'test_program.py')];
      } else if (language.toLowerCase() === 'cpp') {
        executionConfig.runCommand = path.join(uniqueDir, 'runner');
        executionConfig.runArgs = [];
      } else if (language.toLowerCase() === 'java') {
        executionConfig.runCommand = 'java';
        executionConfig.runArgs = [
          '-cp',
          uniqueDir +
            path.delimiter +
            path.join(__dirname, 'lib', 'junit-4.13.2.jar') +
            path.delimiter +
            path.join(__dirname, 'lib', 'hamcrest-core-1.3.jar'),
          'TestRunner',
        ];
      }

      try {
        output = await runProgram(executionConfig.runCommand, executionConfig.runArgs, stdin);
      } catch (executionError) {
        console.error('Test execution failed:', executionError);
        response.state = 'failed';
        output = {
          stdout: executionError.stdout || '',
          stderr: executionError.stderr || '',
        };
        response.runtime_error = executionError.message;
      }
    } else {
      try {
        output = await runProgram(executionConfig.runCommand, executionConfig.runArgs, stdin);
      } catch (executionError) {
        console.error('Program execution failed:', executionError);
        if (language.toLowerCase() === 'python') {
          response.state = 'failed';
        } else {
          response.state = 'runtime_error';
        }
        response.runtime_error = executionError.message;
        return response;
      }
    }

    if (runTests && testCode) {
      if (language.toLowerCase() === 'python') {
        const testResults = parsePytestOutput(output.stdout, output.stdout, output.stderr);
        response = { ...response, ...testResults };
        response.state = testResults.failed === 0 ? 'passed' : 'failed';
        return response;
      }

      if (language.toLowerCase() === 'cpp') {
        const testResults = parseCppTestOutput(output.stdout || output, output.stdout, output.stderr);
        response = { ...response, ...testResults };
        response.state = testResults.failed === 0 ? 'passed' : 'failed';
        return response;
      }

      const stdout = (output.stdout || output).toString();
      const jsonStart = stdout.indexOf('{');
      const jsonEnd = stdout.lastIndexOf('}') + 1;

      if (jsonStart === -1 || jsonEnd === -1) {
        console.error('Could not find valid JSON in Java test output');
        throw new Error('Invalid JSON structure in Java test stdout');
      }

      const jsonString = stdout.substring(jsonStart, jsonEnd);
      let testResults;
      try {
        testResults = JSON.parse(jsonString);
      } catch (err) {
        console.error('Failed to parse Java test JSON:', err.message);
        throw new Error('Failed to parse JSON from Java test output');
      }
      response = { ...response, ...testResults };
      return response;
    } else {
      response.tests_run = 1;
      response.passed = output.stdout.trim() === expectedOutput.trim() ? 1 : 0;
      response.failed = response.passed === 0 ? 1 : 0;
      response.state = response.passed === 1 ? 'passed' : 'failed';

      if (response.failed) {
        response.failure_details.push({
          test_case: 1,
          expected: expectedOutput,
          received: output.stdout,
          error_message: 'Output did not match expected output',
          rawout: output.stdout + output.stderr
        });
      }
    }
  } catch (err) {
    console.error(`Error during execution: ${err.message}`);
    response.runtime_error = err.message;
    response.state = 'execution_error';
  } finally {
    await cleanupDir(uniqueDir);
    console.log(`Cleaned up directory: ${uniqueDir}`);
  }
  return response;
}

/**
 * Compiles code using the specified command and arguments.
 * @param {string} command - The compilation command.
 * @param {string[]} args - The command arguments.
 * @param {string} cwd - The working directory.
 * @returns {Promise<void>}
 */
function compileCode(command, args, cwd) {
  return new Promise((resolve, reject) => {
    const process = spawn(command, args, { cwd });

    let stderr = '';

    process.stderr.on('data', (data) => {
      stderr += data.toString();
    });

    process.on('close', (code) => {
      if (code !== 0) {
        console.error(`Compilation failed with code ${code}: ${stderr}`);
        return reject(new Error(`Compilation failed: ${stderr}`));
      }
      resolve();
    });

    process.on('error', (err) => {
      console.error(`Failed to start compilation process: ${err.message}`);
      reject(err);
    });
  });
}

/**
 * Runs a program using the specified command and arguments.
 * @param {string} command - The command to run.
 * @param {string[]} args - The command arguments.
 * @param {string} [stdin=''] - Input for the process.
 * @param {number} [timeout=3000] - Timeout in milliseconds.
 * @returns {Promise<string>} - The program's stdout.
 */
function runProgram(command, args, stdin = '', timeout = 3000) {
  return new Promise((resolve, reject) => {
    const process = spawn(command, args, { cwd: path.dirname(command) });

    let stdout = '';
    let stderr = '';
    let finished = false;

    const timer = setTimeout(() => {
      if (!finished) {
        process.kill('SIGTERM');
        console.error('Execution timed out.');
        reject(new Error('Execution timed out'));
      }
    }, timeout);

    if (stdin) {
      process.stdin.write(stdin);
    }
    process.stdin.end();

    process.stdout.on('data', (data) => {
      stdout += data.toString();
    });

    process.stderr.on('data', (data) => {
      stderr += data.toString();
    });

    process.on('close', (code) => {
      if (!finished) {
        clearTimeout(timer);
        finished = true;
        if (code !== 0) {
          console.error(`Execution failed with code ${code}: stderr: ${stderr}, stdout: ${stdout}`);
          const error = new Error(`Execution failed with code ${code}`);
          error.stdout = stdout;
          error.stderr = stderr;
          return reject(error);
        }
        resolve({ stdout, stderr });
      }
    });

    process.on('error', (err) => {
      if (!finished) {
        clearTimeout(timer);
        finished = true;
        console.error(`Failed to start execution process: ${err.message}`);
        reject(err);
      }
    });
  });
}

/**
 * Cleans up the temporary directory.
 * @param {string} dirPath - The directory path to delete.
 */
async function cleanupDir(dirPath) {
  try {
    await fs.rm(dirPath, { recursive: true, force: true }); // if you really want to delete
    console.log(`Successfully deleted directory: ${dirPath}`);
  } catch (err) {
    console.error(`Failed to delete directory ${dirPath}: ${err.message}`);
  }
}

module.exports = { executeCode };<|MERGE_RESOLUTION|>--- conflicted
+++ resolved
@@ -161,10 +161,6 @@
   await compileCode('g++', ['-o', runnerExecutablePath, runnerCppPath, mainCppPath], uniqueDir);
 }
 
-<<<<<<< HEAD
-=======
-
->>>>>>> a4dff10b
 function extractFunctionDeclarations(cppCode) {
   // Regular expression to match typical C++ function signatures
   const regex = /\b(?:int|bool|void|float|double|string|char)\s+[a-zA-Z_][a-zA-Z0-9_]*\s*\([^)]*\)\s*(?=\{)/g;
@@ -176,8 +172,6 @@
   return matches.map(fn => fn.trim() + ';').join('\n');
 }
 
-<<<<<<< HEAD
-=======
 /**
  * Sets up the testing environment based on language.
  * @param {string} language - The programming language.
@@ -185,7 +179,6 @@
  * @param {string} className - The class name for Java.
  * @param {string} testCode - The test code.
  */
->>>>>>> a4dff10b
 async function handleTestSetup(language, uniqueDir, className, testCode) {
   switch (language.toLowerCase()) {
     case 'python':
@@ -361,13 +354,6 @@
  * @returns {Promise<object>} - The execution result.
  */
 async function executeCode(language, code, stdin, expectedOutput, runTests = false, testCode = '') {
-<<<<<<< HEAD
-  const uniqueDir = await createUniqueDirectory();
-  await ensureDatasetsRepo(uniqueDir);
-  const executionConfig = configureExecution(language, code, uniqueDir);
-
-=======
->>>>>>> a4dff10b
   let response = {
     state: 'execution_error',
     tests_run: 0,
@@ -387,6 +373,7 @@
     return response;
   }
   const uniqueDir = await createUniqueDirectory();
+  await ensureDatasetsRepo(uniqueDir);
   const executionConfig = configureExecution(language, code, uniqueDir);
 
   try {
